--- conflicted
+++ resolved
@@ -23,12 +23,9 @@
  * 3. Run in server mode:
  * dapr run --app-id tracingdemo --app-port 3000 \
  *   -- java -jar target/dapr-java-sdk-examples-exec.jar io.dapr.examples.tracing.TracingDemoService -p 3000
-<<<<<<< HEAD
-=======
  * 4. Run middle server:
  * dapr run --app-id tracingdemoproxy --app-port 3001 \
  *   -- java -jar target/dapr-java-sdk-examples-exec.jar io.dapr.examples.tracing.TracingDemoService -p 3001
->>>>>>> 6c26942d
  */
 public class TracingDemoService {
 
